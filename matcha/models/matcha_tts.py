--- conflicted
+++ resolved
@@ -353,14 +353,8 @@
             prior_loss = 0
 
         return dur_loss, prior_loss, diff_loss
-<<<<<<< HEAD
     def configure_optimizers(self) -> Any:
-        optimizer = self.hparams.optimizer(params=self.decoder.estimator.mid_blocks.parameters())
-=======
-    
-    def configure_optimizers(self) -> Any:
-        optimizer = self.hparams.optimizer(params=self.decoder.controlnet.parameters())
->>>>>>> f3bb47ed
+        optimizer = self.hparams.optimizer(params=list(self.decoder.estimator.mid_blocks.parameters())+list(self.decoder.controlnet.parameters()))
         if self.hparams.scheduler not in (None, {}):
             scheduler_args = {}
             # Manage last epoch for exponential schedulers
@@ -385,28 +379,19 @@
 
         return {"optimizer": optimizer}
     
-<<<<<<< HEAD
     def load_all_except_from_ckpt(self,ckpt_path):
-=======
-    def load_all_except_decoder_from_ckpt(self,ckpt_path):
->>>>>>> f3bb47ed
         # load the state dict for any params other than decoder
         checkpoint = torch.load(ckpt_path)
         old_state_dict = checkpoint['state_dict']
 
         all_except_decoder_state_dict = {}
         for name, param in self.state_dict().items():
-<<<<<<< HEAD
             if not name.startswith('decoder.estimator.mid_blocks') and name in old_state_dict:
-=======
-            if not name.startswith('decoder') and name in old_state_dict:
->>>>>>> f3bb47ed
                 all_except_decoder_state_dict[name] = old_state_dict[name]
             else:
                 all_except_decoder_state_dict[name] = param
         
         self.load_state_dict(all_except_decoder_state_dict)
-<<<<<<< HEAD
     
     def freeze_parameters(self):
         self.cond_embedder.requires_grad_(False)
@@ -418,8 +403,6 @@
                 param.requires_grad_(False)
         
         
-=======
->>>>>>> f3bb47ed
 
 
 if __name__ == "__main__":
