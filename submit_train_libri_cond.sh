#!/bin/bash

# Copyright  2022  Microsoft (author: Ke Wang)

set -euo pipefail

region="southcentralus"        # eastus, southcentralus, westus2
cluster="spch-sing-tts-sc"     # spch-sing-tts-sc, spch-sing-ttsprod-sc
num_nodes=1                    # 1 GPU node
gpus_per_node=1                # each node with 1 GPU
memory_size=32                 # 16GB
gpu_type="V100"                # V100 GPU
interconnect_type="Empty"      # "Empty", "IB", "NvLink", "xGMI", "IB-xGMI", "NvLink-xGMI"
sla_tier="Standard"             # Basic, Standard or Premium
distributed="false"            # enable distributed training or not

project_name="matcha"    # project name (e.g., tacotron/fastspeech)
<<<<<<< HEAD
exp_name="matcha-libri-ipad-6"  # experimental name (e.g., Evan/Guy/Aria)
=======
exp_name="matcha-libri-control-4"  # experimental name (e.g., Evan/Guy/Aria)
>>>>>>> f3bb47ed

# if the packages not installed in the docker, you can install them here
extra_env_setup_cmd="pip uninstall torch -y; pip install --user torch==2.2.1 torchvision torchaudio; pip install --user ." # or extra_env_setup_cmd=""

# ======================= parameters for running script =======================
# All parameters are optional except "--distributed" which will be parsed by
# utils/amlt_submit.py. Others will be parsed by your own script.
dist_method="torch"      # torch or horovod
data_dir="/datablob"     
extra_params="--distributed ${distributed}"
extra_params=${extra_params}" --dist-method ${dist_method}"
extra_params=${extra_params}" --data-dir ${data_dir}"
# add some personal config
# extra_params=${extra_params}" --config ${config}"
# ============================================================================

python -u third_party/Submitter/utils/amlt_submit.py \
  --service "singularity" --region ${region} --cluster ${cluster} \
  --num-nodes ${num_nodes} --gpus-per-node ${gpus_per_node} \
  --memory-size ${memory_size} --gpu-type ${gpu_type} --sla-tier ${sla_tier} \
  --interconnect-type ${interconnect_type} --distributed ${distributed} \
  --image-registry "azurecr.io" --image-repo "sramdevregistry" \
  --key-vault-name "exawatt-philly-ipgsp" --docker-username "tts-itp-user" \
  --image-name "pytorch:2.0.1-py39-cuda11.7-ubuntu20.04" \
  --data-container-name "data" --model-container-name "philly-ipgsp" \
  --extra-env-setup-cmd "${extra_env_setup_cmd}" --local-code-dir "$(pwd)" \
  --amlt-project ${project_name} --exp-name ${exp_name} \
<<<<<<< HEAD
  --run-cmd "python matcha/train.py data=libri_sing data.batch_size=64 run_name=libri_1 model.optimizer.lr=2e-5 " \
=======
  --run-cmd "python matcha/train.py data=libri_sing data.batch_size=64 run_name=libri_1 model.optimizer.lr=2e-5" \
>>>>>>> f3bb47ed
  --enable-cyber-eo "false" \
  --tool-type "Hydra"
#  --extra-params "${extra_params}" <|MERGE_RESOLUTION|>--- conflicted
+++ resolved
@@ -15,11 +15,7 @@
 distributed="false"            # enable distributed training or not
 
 project_name="matcha"    # project name (e.g., tacotron/fastspeech)
-<<<<<<< HEAD
-exp_name="matcha-libri-ipad-6"  # experimental name (e.g., Evan/Guy/Aria)
-=======
-exp_name="matcha-libri-control-4"  # experimental name (e.g., Evan/Guy/Aria)
->>>>>>> f3bb47ed
+exp_name="matcha-libri-instant-1"  # experimental name (e.g., Evan/Guy/Aria)
 
 # if the packages not installed in the docker, you can install them here
 extra_env_setup_cmd="pip uninstall torch -y; pip install --user torch==2.2.1 torchvision torchaudio; pip install --user ." # or extra_env_setup_cmd=""
@@ -47,11 +43,7 @@
   --data-container-name "data" --model-container-name "philly-ipgsp" \
   --extra-env-setup-cmd "${extra_env_setup_cmd}" --local-code-dir "$(pwd)" \
   --amlt-project ${project_name} --exp-name ${exp_name} \
-<<<<<<< HEAD
-  --run-cmd "python matcha/train.py data=libri_sing data.batch_size=64 run_name=libri_1 model.optimizer.lr=2e-5 " \
-=======
   --run-cmd "python matcha/train.py data=libri_sing data.batch_size=64 run_name=libri_1 model.optimizer.lr=2e-5" \
->>>>>>> f3bb47ed
   --enable-cyber-eo "false" \
   --tool-type "Hydra"
 #  --extra-params "${extra_params}" 